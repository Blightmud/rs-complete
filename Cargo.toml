--- conflicted
+++ resolved
@@ -1,11 +1,7 @@
 [package]
 name = "rs-complete"
 description = "A library that handles text/word completion"
-<<<<<<< HEAD
-version = "1.3.0"
-=======
 version = "1.3.1"
->>>>>>> 52520900
 authors = ["Linus Probert <linus.probert@gmail.com>"]
 edition = "2018"
 readme = "README.md"
